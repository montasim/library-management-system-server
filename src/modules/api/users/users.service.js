--- conflicted
+++ resolved
@@ -94,12 +94,7 @@
             }
 
             // Upload new image file
-<<<<<<< HEAD
             const newImageData = await GoogleDriveService.uploadFile(userImage);
-=======
-            const newImageData =
-                await GoogleDriveFileOperations.uploadFile(userImage);
->>>>>>> 9aaf8db4
             if (!newImageData || newImageData instanceof Error) {
                 return errorResponse(
                     'Failed to update image.',
